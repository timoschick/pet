# Licensed under the Apache License, Version 2.0 (the "License");
# you may not use this file except in compliance with the License.
# You may obtain a copy of the License at
#
#     http://www.apache.org/licenses/LICENSE-2.0
#
# Unless required by applicable law or agreed to in writing, software
# distributed under the License is distributed on an "AS IS" BASIS,
# WITHOUT WARRANTIES OR CONDITIONS OF ANY KIND, either express or implied.
# See the License for the specific language governing permissions and
# limitations under the License.
import ast
import json
import os
import random
import statistics
import time
from abc import ABC
from collections import defaultdict
from copy import deepcopy
from typing import List, Dict

import numpy as np
import torch
from sklearn.metrics import f1_score
from transformers.data.metrics import simple_accuracy

import log
import wandb
from pet.utils import (
    InputExample,
    exact_match,
    save_logits,
    save_predictions,
    softmax,
    LogitsList,
    set_seed,
    eq_div,
)
from pet.wrapper import (
    TransformerModelWrapper,
    SEQUENCE_CLASSIFIER_WRAPPER,
    WrapperConfig,
)

logger = log.get_logger("root")


class PetConfig(ABC):
    """Abstract class for a PET configuration that can be saved to and loaded from a json file."""

    def __repr__(self):
        return repr(self.__dict__)

    def save(self, path: str):
        """Save this config to a file."""
        with open(path, "w", encoding="utf8") as fh:
            json.dump(self.__dict__, fh)

    @classmethod
    def load(cls, path: str):
        """Load a config from a file."""
        cfg = cls.__new__(cls)
        with open(path, "r", encoding="utf8") as fh:
            cfg.__dict__ = json.load(fh)
        return cfg


class TrainConfig(PetConfig):
    """Configuration for training a model."""

<<<<<<< HEAD
    def __init__(self, device: str = None, per_gpu_train_batch_size: int = 8, per_gpu_unlabeled_batch_size: int = 8,
                 n_gpu: int = 1, num_train_epochs: int = 3, max_steps: int = -1, gradient_accumulation_steps: int = 1,
                 weight_decay: float = 0.0, learning_rate: float = 5e-5, adam_epsilon: float = 1e-8,
                 warmup_steps: int = 0, max_grad_norm: float = 1, lm_training: bool = False, use_logits: bool = False,
                 alpha: float = 0.9999, temperature: float = 1, sc_eval_during_train=False, sc_eval_steps=None):
=======
    def __init__(
        self,
        device: str = None,
        per_gpu_train_batch_size: int = 8,
        per_gpu_unlabeled_batch_size: int = 8,
        n_gpu: int = 1,
        num_train_epochs: int = 3,
        max_steps: int = -1,
        gradient_accumulation_steps: int = 1,
        weight_decay: float = 0.0,
        learning_rate: float = 5e-5,
        adam_epsilon: float = 1e-8,
        warmup_steps: int = 0,
        max_grad_norm: float = 1,
        lm_training: bool = False,
        use_logits: bool = False,
        alpha: float = 0.9999,
        temperature: float = 1,
    ):
>>>>>>> 14773068
        """
        Create a new training config.

        :param device: the device to use ('cpu' or 'gpu')
        :param per_gpu_train_batch_size: the number of labeled training examples per batch and gpu
        :param per_gpu_unlabeled_batch_size: the number of unlabeled examples per batch and gpu
        :param n_gpu: the number of gpus to use
        :param num_train_epochs: the number of epochs to train for
        :param max_steps: the maximum number of steps to train for (overrides ``num_train_epochs``)
        :param gradient_accumulation_steps: the number of steps to accumulate gradients for before performing an update
        :param weight_decay: the weight decay to use
        :param learning_rate: the maximum learning rate to use
        :param adam_epsilon: the epsilon value for Adam
        :param warmup_steps: the number of warmup steps to perform before reaching the maximum learning rate
        :param max_grad_norm: the maximum norm for the gradient
        :param lm_training: whether to perform auxiliary language modeling (only for MLMs)
        :param use_logits: whether to use each training example's logits instead of its label (used for distillation)
        :param alpha: the alpha parameter for auxiliary language modeling
        :param temperature: the temperature for distillation
        """
        self.device = device
        self.per_gpu_train_batch_size = per_gpu_train_batch_size
        self.per_gpu_unlabeled_batch_size = per_gpu_unlabeled_batch_size
        self.n_gpu = n_gpu
        self.num_train_epochs = num_train_epochs
        self.max_steps = max_steps
        self.gradient_accumulation_steps = gradient_accumulation_steps
        self.weight_decay = weight_decay
        self.learning_rate = learning_rate
        self.adam_epsilon = adam_epsilon
        self.warmup_steps = warmup_steps
        self.max_grad_norm = max_grad_norm
        self.lm_training = lm_training
        self.use_logits = use_logits
        self.alpha = alpha
        self.temperature = temperature
        self.sc_eval_during_train=sc_eval_during_train
        self.sc_eval_steps=sc_eval_steps


class EvalConfig(PetConfig):
    """Configuration for evaluating a model."""

    def __init__(
        self,
        device: str = None,
        n_gpu: int = 1,
        per_gpu_eval_batch_size: int = 8,
        metrics: List[str] = None,
        decoding_strategy: str = "default",
        priming: bool = False,
    ):
        """
        Create a new evaluation config.

        :param device: the device to use ('cpu' or 'gpu')
        :param n_gpu: the number of gpus to use
        :param per_gpu_eval_batch_size: the number of evaluation examples per batch and gpu
        :param metrics: the evaluation metrics to use (default: accuracy only)
        :param decoding_strategy: the decoding strategy for PET with multiple masks ('default', 'ltr', or 'parallel')
        :param priming: whether to use priming
        """
        self.device = device
        self.n_gpu = n_gpu
        self.per_gpu_eval_batch_size = per_gpu_eval_batch_size
        self.metrics = metrics
        self.decoding_strategy = decoding_strategy
        self.priming = priming


class IPetConfig(PetConfig):
    """Configuration for iterative PET training."""

    def __init__(
        self,
        generations: int = 3,
        logits_percentage: float = 0.25,
        scale_factor: float = 5,
        n_most_likely: int = -1,
    ):
        """
        Create a new iPET config.

        :param generations: the number of generations to train
        :param logits_percentage: the percentage of models to use for annotating training sets for the next generation
        :param scale_factor: the factor by which the training set is increased for each generation
        :param n_most_likely: If >0, in the first generation the n_most_likely examples per label are chosen even
                              if their predicted label is different
        """
        self.generations = generations
        self.logits_percentage = logits_percentage
        self.scale_factor = scale_factor
        self.n_most_likely = n_most_likely


def init_model(config: WrapperConfig) -> TransformerModelWrapper:
    """Initialize a new model from the given config."""
    assert (
        config.pattern_id is not None
    ), "A pattern_id must be set for initializing a new PET model"
    model = TransformerModelWrapper(config)
    return model


def train_ipet(
    ensemble_model_config: WrapperConfig,
    ensemble_train_config: TrainConfig,
    ensemble_eval_config: EvalConfig,
    ipet_config: IPetConfig,
    final_model_config: WrapperConfig,
    final_train_config: TrainConfig,
    final_eval_config: EvalConfig,
    pattern_ids: List[int],
    output_dir: str,
    ensemble_repetitions: int = 3,
    final_repetitions: int = 1,
    reduction: str = "wmean",
    train_data: List[InputExample] = None,
    unlabeled_data: List[InputExample] = None,
    eval_data: List[InputExample] = None,
    do_train: bool = True,
    do_eval: bool = True,
    seed: int = 42,
):
    """
    Train and evaluate a new iPET model for a given task.

    :param ensemble_model_config: the model configuration for each model corresponding to an individual PVP
    :param ensemble_train_config: the training configuration for each model corresponding to an individual PVP
    :param ensemble_eval_config: the evaluation configuration for each model corresponding to an individual PVP
    :param ipet_config: the iPET training configuration
    :param final_model_config: the model configuration for the final distilled sequence classifier
    :param final_train_config: the training configuration for the final distilled sequence classifier
    :param final_eval_config: the evaluation configuration for the final distilled sequence classifier
    :param pattern_ids: the ids of all PVPs to use
    :param output_dir: the output directory
    :param ensemble_repetitions: the number of training repetitions for each model corresponding to an individual PVP
    :param final_repetitions: the number of training repetitions for the final distilled sequence classifier
    :param reduction: the reduction strategy for merging predictions, either 'mean' or 'wmean'
    :param train_data: the training examples to use
    :param unlabeled_data: the unlabeled examples to use
    :param eval_data: the evaluation examples to use
    :param do_train: whether to perform training
    :param do_eval: whether to perform evaluation
    :param seed: the random seed to use
    """
    for gen in range(ipet_config.generations):
        gen_output_dir = os.path.join(output_dir, f"g{gen}")

        # Step 1: Train an ensemble of models corresponding to individual patterns
        ipet_data_dir = (
            os.path.join(output_dir, f"g{gen - 1}", "next-gen-train-data")
            if gen > 0
            else None
        )
        train_pet_ensemble(
            ensemble_model_config,
            ensemble_train_config,
            ensemble_eval_config,
            pattern_ids,
            gen_output_dir,
            ipet_data_dir=ipet_data_dir,
            repetitions=ensemble_repetitions,
            train_data=train_data,
            unlabeled_data=unlabeled_data,
            eval_data=eval_data,
            do_train=do_train,
            do_eval=do_eval,
            save_unlabeled_logits=True
        )

        # Step 2: Use the model to annotate examples for the next generation
        original_data_size = (
            len(train_data) if train_data else 10 / ipet_config.scale_factor
        )
        num_new_examples = int(
            original_data_size * (ipet_config.scale_factor ** (gen + 1))
            - len(train_data)
        )
        generate_ipet_train_sets(
            train_data=train_data,
            unlabeled_data=unlabeled_data,
            labels=ensemble_model_config.label_list,
            logits_dir=gen_output_dir,
            output_dir=os.path.join(gen_output_dir, "next-gen-train-data"),
            reduction=reduction,
            num_new_examples=num_new_examples,
            logits_percentage=ipet_config.logits_percentage,
            n_most_likely=ipet_config.n_most_likely if gen == 0 else -1,
            seed=seed,
        )

    # Step 3: Merge the annotations created by each individual model
    logits_dir = os.path.join(output_dir, f"g{ipet_config.generations - 1}")
    logits_file = os.path.join(logits_dir, "unlabeled_logits.txt")
    merge_logits(logits_dir, logits_file, reduction, "unlabeled")
    logits = LogitsList.load(logits_file).logits
    assert len(logits) == len(unlabeled_data)
    logger.info("Got {} logits from file {}".format(len(logits), logits_file))
    for example, example_logits in zip(unlabeled_data, logits):
        example.logits = example_logits

    # Step 4: Train the final sequence classifier model
    final_model_config.wrapper_type = SEQUENCE_CLASSIFIER_WRAPPER
    final_train_config.use_logits = True

    train_classifier(
        final_model_config,
        final_train_config,
        final_eval_config,
        os.path.join(output_dir, "final"),
        repetitions=final_repetitions,
        train_data=train_data,
        unlabeled_data=unlabeled_data,
        eval_data=eval_data,
        do_train=do_train,
        do_eval=do_eval,
    )


def train_pet(
    ensemble_model_config: WrapperConfig,
    ensemble_train_config: TrainConfig,
    ensemble_eval_config: EvalConfig,
    final_model_config: WrapperConfig,
    final_train_config: TrainConfig,
    final_eval_config: EvalConfig,
    pattern_ids: List[int],
    output_dir: str,
    ensemble_repetitions: int = 3,
    final_repetitions: int = 1,
    reduction: str = "wmean",
    train_data: List[InputExample] = None,
    unlabeled_data: List[InputExample] = None,
    eval_data: List[InputExample] = None,
    do_train: bool = True,
    do_eval: bool = True,
    no_distillation: bool = False,
    save_train_logits = False,
    seed: int = 42,
):
    """
    Train and evaluate a new PET model for a given task.

    :param ensemble_model_config: the model configuration for each model corresponding to an individual PVP
    :param ensemble_train_config: the training configuration for each model corresponding to an individual PVP
    :param ensemble_eval_config: the evaluation configuration for each model corresponding to an individual PVP
    :param final_model_config: the model configuration for the final distilled sequence classifier
    :param final_train_config: the training configuration for the final distilled sequence classifier
    :param final_eval_config: the evaluation configuration for the final distilled sequence classifier
    :param pattern_ids: the ids of all PVPs to use
    :param output_dir: the output directory
    :param ensemble_repetitions: the number of training repetitions for each model corresponding to an individual PVP
    :param final_repetitions: the number of training repetitions for the final distilled sequence classifier
    :param reduction: the reduction strategy for merging predictions, either 'mean' or 'wmean'
    :param train_data: the training examples to use
    :param unlabeled_data: the unlabeled examples to use
    :param eval_data: the evaluation examples to use
    :param do_train: whether to perform training
    :param do_eval: whether to perform evaluation
    :param no_distillation: if true, no distillation is performed
    :param seed: the random seed to use
    """

    # Step 1: Train an ensemble of models corresponding to individual patterns
    logger.info("Train_pet step 1: train an ensemble.")
    logger.info("Time: {}".format(time.ctime()))
    train_pet_ensemble(
        ensemble_model_config,
        ensemble_train_config,
        ensemble_eval_config,
        pattern_ids,
        output_dir,
        repetitions=ensemble_repetitions,
        train_data=train_data,
        unlabeled_data=unlabeled_data,
        eval_data=eval_data,
        do_train=do_train,
        do_eval=do_eval,
        save_unlabeled_logits=not no_distillation,
        save_train_logits=save_train_logits,
        seed=seed
    )

    if save_train_logits:
        logits_file = os.path.join(output_dir, "train_logits.txt")
        merge_logits(output_dir, logits_file, reduction, "train")



    if no_distillation:
        # Evaluate ensemble on eval data:

        # 1. merge annotations created by each individual model
        logits_file = os.path.join(output_dir, "eval_logits.txt")
        merge_logits(output_dir, logits_file, reduction, "eval")
        logits = LogitsList.load(logits_file).logits
        assert len(logits) == len(eval_data)
        logger.info("Got {} logits from file {}".format(len(logits), logits_file))

        # 2. compute accuracy and store it
        predictions = np.argmax(logits, axis=1)
        # note: eval_data used sequential sampler
        label_map = {
            label: i for i, label in enumerate(ensemble_model_config.label_list)
        }
        labels = np.array([label_map[example.label] for example in eval_data])
        accuracy = simple_accuracy(predictions, labels)

        results_file = os.path.join(output_dir, "eval_ensemble.txt")
        print("accuracy: ", accuracy)
        wandb.log({"ensemble-eval-accuracy": accuracy})
        with open(results_file, "w") as fh:
            fh.write("{} \n".format(accuracy))

        return

    # Step 2: Merge the annotations created by each individual model
    logger.info("Train_pet step 2: merge annotations.")
    logger.info("Time: {}".format(time.ctime()))
    logits_file = os.path.join(output_dir, "unlabeled_logits.txt")
    merge_logits(output_dir, logits_file, reduction, "unlabeled")
    logits = LogitsList.load(logits_file).logits
    assert len(logits) == len(unlabeled_data)
    logger.info("Got {} logits from file {}".format(len(logits), logits_file))
    for example, example_logits in zip(unlabeled_data, logits):
        example.logits = example_logits

    # Step 3: Train the final sequence classifier model
    logger.info("Train_pet step 3: train final classifier C.")
    logger.info("Time: {}".format(time.ctime()))
    final_model_config.wrapper_type = SEQUENCE_CLASSIFIER_WRAPPER
    final_train_config.use_logits = True

    train_classifier(
        final_model_config,
        final_train_config,
        final_eval_config,
        os.path.join(output_dir, "final"),
        repetitions=final_repetitions,
        train_data=train_data,
        unlabeled_data=unlabeled_data,
        eval_data=eval_data,
        do_train=do_train,
        do_eval=do_eval,
        seed=seed,
    )

    logger.info("All done!")
    logger.info("Time: {}".format(time.ctime()))


def train_classifier(
    model_config: WrapperConfig,
    train_config: TrainConfig,
    eval_config: EvalConfig,
    output_dir: str,
    repetitions: int = 3,
    train_data: List[InputExample] = None,
    unlabeled_data: List[InputExample] = None,
    eval_data: List[InputExample] = None,
    do_train: bool = True,
    do_eval: bool = True,
    seed: int = 42,
):
    """
    Train and evaluate a sequence classification model.

    :param model_config: the model configuration to use
    :param train_config: the training configuration to use
    :param eval_config: the evaluation configuration to use
    :param output_dir: the output directory
    :param repetitions: the number of training repetitions
    :param train_data: the training examples to use
    :param unlabeled_data: the unlabeled examples to use
    :param eval_data: the evaluation examples to use
    :param do_train: whether to perform training
    :param do_eval: whether to perform evaluation
    :param seed: the random seed to use
    """

    train_pet_ensemble(
        model_config,
        train_config,
        eval_config,
        pattern_ids=[0],
        output_dir=output_dir,
        repetitions=repetitions,
        train_data=train_data,
        unlabeled_data=unlabeled_data,
        eval_data=eval_data,
        do_train=do_train,
        do_eval=do_eval,
        seed=seed,
    )


def train_pet_ensemble(
    model_config: WrapperConfig,
    train_config: TrainConfig,
    eval_config: EvalConfig,
    pattern_ids: List[int],
    output_dir: str,
    ipet_data_dir: str = None,
    repetitions: int = 3,
    train_data: List[InputExample] = None,
    unlabeled_data: List[InputExample] = None,
    eval_data: List[InputExample] = None,
    do_train: bool = True,
    do_eval: bool = True,
    save_unlabeled_logits: bool = False,
    save_train_logits: bool = False,
    seed: int = 42,
):
    """
    Train and evaluate an ensemble of PET models without knowledge distillation.

    :param model_config: the model configuration to use
    :param train_config: the training configuration to use
    :param eval_config: the evaluation configuration to use
    :param pattern_ids: the ids of all PVPs to use
    :param output_dir: the output directory
    :param ipet_data_dir: optional directory containing additional training data for iPET
    :param repetitions: the number of training repetitions
    :param train_data: the training examples to use
    :param unlabeled_data: the unlabeled examples to use
    :param eval_data: the evaluation examples to use
    :param do_train: whether to perform training
    :param do_eval: whether to perform evaluation
    :param save_unlabeled_logits: whether logits for unlabeled examples should be saved in a file ``logits.txt``. This
           is required for both iPET and knowledge distillation.
    :param seed: the random seed to use
    """

    results = defaultdict(lambda: defaultdict(list))
    set_seed(seed)

    for pattern_id in pattern_ids:
        for iteration in range(repetitions):

            model_config.pattern_id = pattern_id
            results_dict = {}

            pattern_iter_output_dir = "{}/p{}-i{}".format(
                output_dir, pattern_id, iteration
            )

            if os.path.exists(pattern_iter_output_dir):
                logger.warning(
                    f"Path {pattern_iter_output_dir} already exists, skipping it..."
                )
                continue

            if not os.path.exists(pattern_iter_output_dir):
                os.makedirs(pattern_iter_output_dir)

            logger.info("Initialize model ...")
            wrapper = init_model(model_config)

            # Training
            if do_train:
                if ipet_data_dir:
                    p = os.path.join(
                        ipet_data_dir, "p{}-i{}-train.bin".format(pattern_id, iteration)
                    )
                    ipet_train_data = InputExample.load_examples(p)
                    for example in ipet_train_data:
                        example.logits = None
                else:
                    ipet_train_data = None

                logger.info("Train single model ... (one repetition)")
                logger.info("Time: {}".format(time.ctime()))
<<<<<<< HEAD
                results_dict.update(train_single_model(wrapper, train_data, train_config, eval_config,
                                                       ipet_train_data=ipet_train_data,
                                                       unlabeled_data=unlabeled_data,
                                                       pattern_iter_output_dir=pattern_iter_output_dir,
                                                       eval_data=eval_data))

                # Saving twice at the end of three epochs 
=======
                results_dict.update(
                    train_single_model(
                        wrapper,
                        train_data,
                        train_config,
                        eval_config,
                        ipet_train_data=ipet_train_data,
                        unlabeled_data=unlabeled_data,
                        pattern_iter_output_dir=pattern_iter_output_dir,
                        return_train_set_logits=save_train_logits
                    )
                )

                if save_train_logits:
                    logger.info("Saving training logits")
                    save_logits(
                        os.path.join(pattern_iter_output_dir, "train_logits.txt"), results_dict.pop("train_set_logits")
                    )

                # Saving twice at the end of three epochs
>>>>>>> 14773068
                # because the final classifier uses the saved models without epoch numbers,
                # and I also want to save the models with epoch numbers in them for better trackability.
                with open(
                    os.path.join(pattern_iter_output_dir, "results.txt"), "w"
                ) as fh:
                    fh.write(str(results_dict))

                logger.info(
                    "Saving trained model at {}...".format(pattern_iter_output_dir)
                )
                wrapper.save(pattern_iter_output_dir)
                train_config.save(
                    os.path.join(pattern_iter_output_dir, "train_config.json")
                )
                eval_config.save(
                    os.path.join(pattern_iter_output_dir, "eval_config.json")
                )
                logger.info("Saving complete")
                logger.info("Time: {}".format(time.ctime()))

                if save_unlabeled_logits:
                    start_time = time.time()
                    # do not use explanations for labeling
                    logits = evaluate(
                        wrapper, unlabeled_data, eval_config, no_expl=True
                    )["logits"]
                    save_logits(
                        os.path.join(pattern_iter_output_dir, "logits.txt"), logits
                    )
                    end_time = time.time()
                    logger.info(
                        "Label unlabeled logits took {} seconds".format(
                            round(end_time - start_time, 2)
                        )
                    )

                if not do_eval:
                    wrapper.model = None
                    wrapper = None
                    torch.cuda.empty_cache()

            # Evaluation
            if do_eval:
                logger.info("Starting evaluation...")
                logger.info("Time: {}".format(time.ctime()))
                if not wrapper:
                    wrapper = TransformerModelWrapper.from_pretrained(
                        pattern_iter_output_dir
                    )

                eval_result = evaluate(
                    wrapper, eval_data, eval_config, priming_data=train_data
                )

                save_predictions(
                    os.path.join(pattern_iter_output_dir, "predictions.jsonl"),
                    wrapper,
                    eval_result,
                )
                save_logits(
                    os.path.join(pattern_iter_output_dir, "eval_logits.txt"),
                    eval_result["logits"],
                )

                scores = eval_result["scores"]
                logger.info(
                    "--- RESULT (pattern_id={}, iteration={}) ---".format(
                        pattern_id, iteration
                    )
                )
                logger.info(scores)
                logger.info("Time: {}".format(time.ctime()))

                results_dict["test_set_after_training"] = scores
                with open(
                    os.path.join(pattern_iter_output_dir, "results.json"), "w"
                ) as fh:
                    json.dump(results_dict, fh)

                wandb.log(
                    {"p{}-i{}-results".format(pattern_id, iteration): results_dict}
                )

                for metric, value in scores.items():
                    results[metric][pattern_id].append(value)

                wrapper.model = None
                wrapper = None
                torch.cuda.empty_cache()

    if do_eval:
        logger.info("=== OVERALL RESULTS ===")

        # # TODO: Comment out this chunk once recovers result_test.txt
        # if len(results.keys()) == 0:
        #     # collect results from results.json in each pX-iX folder
        #     for pattern_id in pattern_ids:
        #         for iteration in range(repetitions):
        #             pattern_iter_output_dir = "{}/p{}-i{}".format(output_dir, pattern_id, iteration)
        #             with open(os.path.join(pattern_iter_output_dir, 'results.json'), 'r') as result_file:
        #                 result_data = json.load(result_file)
        #                 # need to update metric name if we use other
        #                 value = result_data['test_set_after_training']['acc']
        #                 results['acc'][pattern_id].append(value)

        if len(results.keys()) != 0:
            _write_results(os.path.join(output_dir, "result_test.txt"), results)
    else:
        logger.info("=== ENSEMBLE TRAINING COMPLETE ===")


<<<<<<< HEAD
def train_single_model(model: TransformerModelWrapper, train_data: List[InputExample], config: TrainConfig,
                       eval_config: EvalConfig = None, ipet_train_data: List[InputExample] = None,
                       unlabeled_data: List[InputExample] = None, return_train_set_results: bool = True,
                       pattern_iter_output_dir: str = None, eval_data=None):
=======
def train_single_model(
    model: TransformerModelWrapper,
    train_data: List[InputExample],
    config: TrainConfig,
    eval_config: EvalConfig = None,
    ipet_train_data: List[InputExample] = None,
    unlabeled_data: List[InputExample] = None,
    return_train_set_results: bool = True,
    pattern_iter_output_dir: str = None,
    return_train_set_logits: bool = False,
):
>>>>>>> 14773068
    """
    Train a single model.

    :param model: the model to train
    :param train_data: the training examples to use
    :param config: the training config
    :param eval_config: the evaluation config
    :param ipet_train_data: an optional list of iPET training examples to use
    :param unlabeled_data: an optional list of unlabeled examples to use
    :param return_train_set_results: whether results on the train set before and after training should be computed and
           returned
    :return: a dictionary containing the global step, average loss and (optionally) results on the train set
    """

    device = torch.device(
        config.device
        if config.device
        else "cuda"
        if torch.cuda.is_available()
        else "cpu"
    )
    if not ipet_train_data:
        ipet_train_data = []

    results_dict = {}

    logger.info("device: {}".format(device))
    model.model.to(device)

    if train_data and return_train_set_results:
        logger.info("Get train set before training ...")
        results_dict["train_set_before_training"] = evaluate(
            model, train_data, eval_config
        )["scores"]["acc"]

    all_train_data = train_data + ipet_train_data

    if not all_train_data and not config.use_logits:
        logger.warning("Training method was called without training examples")
    else:
        global_step, tr_loss = model.train(
            all_train_data,
            device,
            per_gpu_train_batch_size=config.per_gpu_train_batch_size,
            per_gpu_unlabeled_batch_size=config.per_gpu_unlabeled_batch_size,
            n_gpu=config.n_gpu,
            num_train_epochs=config.num_train_epochs,
            max_steps=config.max_steps,
            gradient_accumulation_steps=config.gradient_accumulation_steps,
            weight_decay=config.weight_decay,
            learning_rate=config.learning_rate,
            adam_epsilon=config.adam_epsilon,
            warmup_steps=config.warmup_steps,
            max_grad_norm=config.max_grad_norm,
            unlabeled_data=unlabeled_data
            if config.lm_training or config.use_logits
            else None,
            lm_training=config.lm_training,
            use_logits=config.use_logits,
            alpha=config.alpha,
            temperature=config.temperature,
            pattern_iter_output_dir=pattern_iter_output_dir,
            train_config=config,
            eval_config=eval_config,
<<<<<<< HEAD
            sc_eval_during_train=config.sc_eval_during_train,
            sc_eval_steps=config.sc_eval_steps,
            eval_data=eval_data,
=======
>>>>>>> 14773068
        )
        results_dict["global_step"] = global_step
        results_dict["average_loss"] = tr_loss

    if train_data and (return_train_set_results or return_train_set_logits):
        train_eval_results = evaluate(
            model, train_data, eval_config
        )
        if return_train_set_results:
            results_dict["train_set_after_training"] = train_eval_results["scores"]["acc"]
        
        if return_train_set_logits:
            results_dict["train_set_logits"] = train_eval_results["logits"]

    return results_dict


def evaluate(
    model: TransformerModelWrapper,
    eval_data: List[InputExample],
    config: EvalConfig,
    priming_data: List[InputExample] = None,
    no_expl: bool = False
) -> Dict:
    """
    Evaluate a model.

    :param model: the model to evaluate
    :param eval_data: the examples for evaluation
    :param config: the evaluation config
    :param priming_data: an optional list of priming data to use
    :return: a dictionary containing the model's logits, predictions and (if any metrics are given) scores
    """

    if config.priming:
        for example in eval_data:
            example.meta["priming_data"] = priming_data

    metrics = config.metrics if config.metrics else ["acc"]
    device = torch.device(
        config.device
        if config.device
        else "cuda"
        if torch.cuda.is_available()
        else "cpu"
    )

    model.model.to(device)
    results = model.eval(
        eval_data,
        device,
        per_gpu_eval_batch_size=config.per_gpu_eval_batch_size,
        n_gpu=config.n_gpu,
        decoding_strategy=config.decoding_strategy,
        priming=config.priming,
        no_expl=no_expl,
    )
    
    predictions = np.argmax(results["logits"], axis=1)
    scores = {}

    for metric in metrics:
        if metric == "acc":
            scores[metric] = simple_accuracy(predictions, results["labels"])
        elif metric == "f1":
            scores[metric] = f1_score(results["labels"], predictions)
        elif metric == "f1-macro":
            scores[metric] = f1_score(results["labels"], predictions, average="macro")
        elif metric == "em":
            scores[metric] = exact_match(
                predictions, results["labels"], results["question_ids"]
            )
        else:
            raise ValueError(f"Metric '{metric}' not implemented")

    results["scores"] = scores
    results["predictions"] = predictions
    return results


def _write_results(path: str, results: Dict):
    with open(path, "w") as fh:
        for metric in results.keys():
            for pattern_id, values in results[metric].items():
                mean = statistics.mean(values)
                stdev = statistics.stdev(values) if len(values) > 1 else 0
                result_str = "{}-p{}: {} +- {}".format(metric, pattern_id, mean, stdev)
                logger.info(result_str)
                fh.write(result_str + "\n")

        for metric in results.keys():
            all_results = [
                result
                for pattern_results in results[metric].values()
                for result in pattern_results
            ]
            all_mean = statistics.mean(all_results)
            all_stdev = statistics.stdev(all_results) if len(all_results) > 1 else 0
            result_str = "{}-all-p: {} +- {}".format(metric, all_mean, all_stdev)
            logger.info(result_str)
            fh.write(result_str + "\n")


def merge_logits(logits_dir: str, output_file: str, reduction: str, data_type: str):
    """
    Merge the logits predicted for unlabeled examples by multiple models.

    :param logits_dir: a directory for which each sub-directory corresponds to a pretrained model and contains
           both a file ``results.txt`` containing that model's results on the training set and a file ``logits.txt``
           containing that model's predictions for the unlabeled data.
    :param output_file: the file to which the merged logits for all unlabeled examples are written.
    :param reduction: the strategy for merging logits, either 'mean' or 'wmean'. For 'mean', all models contribute
           equally, for 'wmean', each model's contribution is proportional to its accuracy on the training set before
           training.
    :param data_type: 'eval' or 'unlabeled'.
    """
    subdirs = next(os.walk(logits_dir))[1]
    logger.info(
        "Found the following {} subdirectories: {}".format(len(subdirs), subdirs)
    )

    all_logits_lists = []

    for subdir in subdirs:
        results_file = os.path.join(logits_dir, subdir, "results.txt")
        assert data_type in ["eval", "unlabeled", "train"]
        if data_type == "eval":
            logits_file = os.path.join(logits_dir, subdir, "eval_logits.txt")
        elif data_type == "unlabeled":
            logits_file = os.path.join(logits_dir, subdir, "logits.txt")
        elif data_type == "train":
            logits_file = os.path.join(logits_dir, subdir, "train_logits.txt")
        logits = []

        if not os.path.exists(results_file) or not os.path.exists(logits_file):
            logger.warning(
                f"Skipping subdir '{subdir}' because 'results.txt' or 'logits.txt' not found"
            )
            continue

        if reduction == "mean":
            result_train = 1
        else:
            with open(results_file, "r") as fh:
                results = ast.literal_eval(fh.read())
                result_train = results["train_set_before_training"]

        with open(logits_file, "r") as fh:
            for line in fh.read().splitlines():
                example_logits = [float(x) for x in line.split()]
                logits.append(example_logits)

        logger.info(
            "File {}: Score = {}, #Logits = {}, #Labels = {}".format(
                results_file, result_train, len(logits), len(logits[0])
            )
        )

        loglist = LogitsList(score=result_train, logits=logits)
        all_logits_lists.append(loglist)

    merged_loglist = merge_logits_lists(all_logits_lists, reduction=reduction)
    merged_loglist.save(output_file)


def merge_logits_lists(
    logits_lists: List[LogitsList], reduction: str = "mean"
) -> LogitsList:
    """
    Merge a list of :class:`LogitsList` objects.

    :param logits_lists: the lists to merge
    :param reduction: the strategy for merging logits, either 'mean' or 'wmean'. For 'mean', all models contribute
           equally, for 'wmean', each model's contribution is proportional to its accuracy on the training set before
           training.
    :return: the merged list
    """

    assert len(set(len(ll.logits) for ll in logits_lists)) == 1
    logits = np.array([ll.logits for ll in logits_lists])
    weights = np.array([ll.score for ll in logits_lists])

    if reduction == "mean":
        logits = np.mean(logits, axis=0).tolist()
    elif reduction == "wmean":
        logits = np.average(logits, axis=0, weights=weights).tolist()
    else:
        raise ValueError("Reduction strategy '{}' not implemented".format(reduction))

    return LogitsList(score=-1, logits=logits)


def generate_ipet_train_sets(
    train_data: List[InputExample],
    unlabeled_data: List[InputExample],
    labels: List[str],
    logits_dir: str,
    output_dir: str,
    reduction: str,
    num_new_examples: int,
    logits_percentage: float,
    n_most_likely: int = -1,
    seed: int = 42,
):
    """
    Generate training sets for the next generation of iPET models.

    :param train_data: the training examples
    :param unlabeled_data: the unlabeled examples
    :param labels: the list of all possible labels
    :param logits_dir: the directory that contains the predictions of all models in the current generation for the
           unlabeled data.
    :param output_dir: the output directory
    :param reduction: the strategy for merging logits, either 'mean' or 'wmean'. For 'mean', all models contribute
           equally, for 'wmean', each model's contribution is proportional to its accuracy on the training set before
           training.
    :param num_new_examples: the number of new examples to create
    :param logits_percentage: the percentage of models to use for annotating training sets for the next generation
    :param n_most_likely: If >0, in the first generation the n_most_likely examples per label are chosen even
                              if their predicted label is different
    :param seed: the random seed to use
    """
    subdirs = next(os.walk(logits_dir))[1]

    if not os.path.exists(output_dir):
        os.makedirs(output_dir)

    logger.info(
        "Found the following {} subdirectories: {}".format(len(subdirs), subdirs)
    )

    if train_data:
        train_examples_per_label = [
            sum(1 for ex in train_data if ex.label == label) for label in labels
        ]
        multiplier = num_new_examples / len(train_data)
        examples_per_label = [int(epl * multiplier) for epl in train_examples_per_label]
        logger.info(
            f"Example distribution in the original dataset: {train_examples_per_label}"
        )
    else:
        examples_per_label = eq_div(num_new_examples, len(labels))

    logger.info(f"Target distribution for the new dataset: {examples_per_label}")

    for example in unlabeled_data:
        example.label, example.logits = None, None

    logits_lists = {}

    rng = random.Random(seed)
    rng_np = np.random.RandomState(seed)

    for subdir in subdirs:
        results_file = os.path.join(logits_dir, subdir, "results.txt")
        logits_file = os.path.join(logits_dir, subdir, "logits.txt")
        logits = []

        if not os.path.exists(results_file) or not os.path.exists(logits_file):
            logger.warning(
                f"Skipping subdir '{subdir}' because 'results.txt' or 'logits.txt' not found"
            )
            continue

        if reduction == "mean":
            result_train = 1
        else:
            with open(results_file, "r") as fh:
                results = ast.literal_eval(fh.read())
                result_train = results["train_set_before_training"]

        with open(logits_file, "r") as fh:
            for line in fh.read().splitlines():
                example_logits = [float(x) for x in line.split()]
                logits.append(example_logits)

        logger.info(
            "File {}: Score = {}, #Logits = {}, #Labels = {}".format(
                results_file, result_train, len(logits), len(logits[0])
            )
        )

        loglist = LogitsList(score=result_train, logits=logits)
        logits_lists[subdir] = loglist

    for subdir in subdirs:
        other_logits_lists = [ll for sd, ll in logits_lists.items() if sd != subdir]
        subdir_train_set = generate_ipet_train_set(
            other_logits_lists,
            labels=labels,
            original_data=unlabeled_data,
            examples_per_label=examples_per_label,
            logits_percentage=logits_percentage,
            reduction=reduction,
            n_most_likely=n_most_likely,
            rng=rng,
            rng_np=rng_np,
        )

        InputExample.save_examples(
            subdir_train_set, os.path.join(output_dir, subdir + "-train.bin")
        )


def generate_ipet_train_set(
    logits_lists: List[LogitsList],
    labels: List[str],
    original_data: List[InputExample],
    examples_per_label: List[int],
    logits_percentage: float,
    reduction: str = "mean",
    n_most_likely: int = -1,
    rng=None,
    rng_np=None,
) -> List[InputExample]:
    """
    Generate a single training set for the next generation of iPET models.

    :param logits_lists: predictions from the previous generation of models
    :param labels: all task labels
    :param original_data: the original training data corresponding to the logits_lists
    :param examples_per_label: the number of examples per label to create
    :param logits_percentage: the percentage of models/logits to choose
    :param reduction: the reduction strategy ('wmean' or 'mean')
    :param n_most_likely: if >0, for each label the n_most_likely examples with the highest logits are chosen
    :param rng: the random number generator to use for non-numpy operations
    :param rng_np: the random number generator to use for numpy operations
    :return: a list of input examples that serves as training set for the next generation
    """

    assert len(set(len(ll.logits) for ll in logits_lists)) == 1

    if not rng:
        rng = random.Random()
    if not rng_np:
        rng_np = np.random.RandomState()

    num_logits_lists = round(len(logits_lists) * logits_percentage)
    logits_lists = rng.sample(logits_lists, k=num_logits_lists)
    logits = np.array([ll.logits for ll in logits_lists])
    weights = np.array([ll.score for ll in logits_lists])

    if reduction == "mean":
        logits = np.mean(logits, axis=0)
        logits = softmax(logits, axis=1).tolist()
    elif reduction == "wmean":
        logits = np.average(logits, axis=0, weights=weights)
        logits = softmax(logits, axis=1).tolist()
    else:
        raise ValueError("Reduction strategy '{}' not implemented".format(reduction))

    assert len(logits) == len(original_data)

    for lgs, example in zip(logits, original_data):
        example.logits = lgs
        example.label = labels[np.argmax(example.logits).item()]

    test_set = []

    for idx, label in enumerate(labels):

        if n_most_likely <= 0:
            examples = [ex for ex in original_data if ex.label == label]
            logger.info(
                "There are {} examples for label {}".format(len(examples), label)
            )
            while len(examples) < examples_per_label[idx]:
                # upsample examples if there are too few
                examples.extend(ex for ex in original_data if ex.label == label)
        else:
            examples = [
                (ex.logits[idx], ex_idx, ex) for ex_idx, ex in enumerate(original_data)
            ]
            examples.sort(reverse=True)
            examples = [ex for score, ex_idx, ex in examples[:n_most_likely]]
            examples = [deepcopy(ex) for ex in examples]
            for example in examples:
                example.logits = [example.logits[idx]]
                example.label = label

        label_examples = _draw_examples_by_label_probability(
            examples=examples, num_examples=examples_per_label[idx], rng=rng_np
        )
        test_set.extend(label_examples)

    return test_set


def _draw_examples_by_label_probability(
    examples: List[InputExample], num_examples: int, rng
) -> List[InputExample]:
    label_probabilities = [max(example.logits) for example in examples]
    sum_label_probabilities = sum(label_probabilities)
    label_probabilities = [p / sum_label_probabilities for p in label_probabilities]
    return rng.choice(
        examples, size=num_examples, replace=False, p=label_probabilities
    ).tolist()
<|MERGE_RESOLUTION|>--- conflicted
+++ resolved
@@ -69,13 +69,7 @@
 class TrainConfig(PetConfig):
     """Configuration for training a model."""
 
-<<<<<<< HEAD
-    def __init__(self, device: str = None, per_gpu_train_batch_size: int = 8, per_gpu_unlabeled_batch_size: int = 8,
-                 n_gpu: int = 1, num_train_epochs: int = 3, max_steps: int = -1, gradient_accumulation_steps: int = 1,
-                 weight_decay: float = 0.0, learning_rate: float = 5e-5, adam_epsilon: float = 1e-8,
-                 warmup_steps: int = 0, max_grad_norm: float = 1, lm_training: bool = False, use_logits: bool = False,
-                 alpha: float = 0.9999, temperature: float = 1, sc_eval_during_train=False, sc_eval_steps=None):
-=======
+
     def __init__(
         self,
         device: str = None,
@@ -94,8 +88,9 @@
         use_logits: bool = False,
         alpha: float = 0.9999,
         temperature: float = 1,
+        sc_eval_during_train=False, 
+        sc_eval_steps=None
     ):
->>>>>>> 14773068
         """
         Create a new training config.
 
@@ -569,15 +564,7 @@
 
                 logger.info("Train single model ... (one repetition)")
                 logger.info("Time: {}".format(time.ctime()))
-<<<<<<< HEAD
-                results_dict.update(train_single_model(wrapper, train_data, train_config, eval_config,
-                                                       ipet_train_data=ipet_train_data,
-                                                       unlabeled_data=unlabeled_data,
-                                                       pattern_iter_output_dir=pattern_iter_output_dir,
-                                                       eval_data=eval_data))
-
-                # Saving twice at the end of three epochs 
-=======
+
                 results_dict.update(
                     train_single_model(
                         wrapper,
@@ -587,7 +574,8 @@
                         ipet_train_data=ipet_train_data,
                         unlabeled_data=unlabeled_data,
                         pattern_iter_output_dir=pattern_iter_output_dir,
-                        return_train_set_logits=save_train_logits
+                        return_train_set_logits=save_train_logits,
+                        eval_data=eval_data
                     )
                 )
 
@@ -596,28 +584,6 @@
                     save_logits(
                         os.path.join(pattern_iter_output_dir, "train_logits.txt"), results_dict.pop("train_set_logits")
                     )
-
-                # Saving twice at the end of three epochs
->>>>>>> 14773068
-                # because the final classifier uses the saved models without epoch numbers,
-                # and I also want to save the models with epoch numbers in them for better trackability.
-                with open(
-                    os.path.join(pattern_iter_output_dir, "results.txt"), "w"
-                ) as fh:
-                    fh.write(str(results_dict))
-
-                logger.info(
-                    "Saving trained model at {}...".format(pattern_iter_output_dir)
-                )
-                wrapper.save(pattern_iter_output_dir)
-                train_config.save(
-                    os.path.join(pattern_iter_output_dir, "train_config.json")
-                )
-                eval_config.save(
-                    os.path.join(pattern_iter_output_dir, "eval_config.json")
-                )
-                logger.info("Saving complete")
-                logger.info("Time: {}".format(time.ctime()))
 
                 if save_unlabeled_logits:
                     start_time = time.time()
@@ -691,31 +657,12 @@
 
     if do_eval:
         logger.info("=== OVERALL RESULTS ===")
-
-        # # TODO: Comment out this chunk once recovers result_test.txt
-        # if len(results.keys()) == 0:
-        #     # collect results from results.json in each pX-iX folder
-        #     for pattern_id in pattern_ids:
-        #         for iteration in range(repetitions):
-        #             pattern_iter_output_dir = "{}/p{}-i{}".format(output_dir, pattern_id, iteration)
-        #             with open(os.path.join(pattern_iter_output_dir, 'results.json'), 'r') as result_file:
-        #                 result_data = json.load(result_file)
-        #                 # need to update metric name if we use other
-        #                 value = result_data['test_set_after_training']['acc']
-        #                 results['acc'][pattern_id].append(value)
-
         if len(results.keys()) != 0:
             _write_results(os.path.join(output_dir, "result_test.txt"), results)
     else:
         logger.info("=== ENSEMBLE TRAINING COMPLETE ===")
 
 
-<<<<<<< HEAD
-def train_single_model(model: TransformerModelWrapper, train_data: List[InputExample], config: TrainConfig,
-                       eval_config: EvalConfig = None, ipet_train_data: List[InputExample] = None,
-                       unlabeled_data: List[InputExample] = None, return_train_set_results: bool = True,
-                       pattern_iter_output_dir: str = None, eval_data=None):
-=======
 def train_single_model(
     model: TransformerModelWrapper,
     train_data: List[InputExample],
@@ -726,8 +673,8 @@
     return_train_set_results: bool = True,
     pattern_iter_output_dir: str = None,
     return_train_set_logits: bool = False,
+    eval_data=None,
 ):
->>>>>>> 14773068
     """
     Train a single model.
 
@@ -792,12 +739,9 @@
             pattern_iter_output_dir=pattern_iter_output_dir,
             train_config=config,
             eval_config=eval_config,
-<<<<<<< HEAD
             sc_eval_during_train=config.sc_eval_during_train,
             sc_eval_steps=config.sc_eval_steps,
             eval_data=eval_data,
-=======
->>>>>>> 14773068
         )
         results_dict["global_step"] = global_step
         results_dict["average_loss"] = tr_loss
